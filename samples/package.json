--- conflicted
+++ resolved
@@ -23,12 +23,7 @@
   },
   "devDependencies": {
     "chai": "^4.2.0",
-<<<<<<< HEAD
-    "mocha": "^6.0.0"
-=======
-    "execa": "^1.0.0",
     "mocha": "^6.0.0",
     "node-fetch": "^2.3.0"
->>>>>>> 521eafd9
   }
 }